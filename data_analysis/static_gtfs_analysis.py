# Goals:
#
# * Make a way to calculate the scheduled number of current active trips given
#  a date, time, and route.
#     - Take datetime and find what services are active on that date
#     - Find what trips run on those services + route
#     - Find which of those trips are "in progress" per stop_times
# * ~Output most common shape by route~


# imports
from __future__ import annotations
from pathlib import Path

import logging
import calendar
import datetime

import pandas as pd
import zipfile
import pendulum
import shapely
import geopandas

<<<<<<< HEAD
from data_analysis.cache_manager import CacheManager
from data_analysis.gtfs_fetcher import GTFSFetcher, ScheduleFeedInfo
from data_analysis.schedule_manager import GTFSFeed, ScheduleIndexer
=======
from tqdm import tqdm
from scrape_data.scrape_schedule_versions import create_schedule_list
from data_analysis.cache_manager import CacheManager
>>>>>>> fbe836e8


logger = logging.getLogger()
logging.basicConfig(
    level=logging.INFO,
    format='%(asctime)s %(levelname)s: %(message)s',
    datefmt='%m/%d/%Y %I:%M:%S %p'
)


# Basic data transformations
# Ex. creating actual timestamps
def get_hour(s: str) -> int:
    """Return the hour from a string timestamp

    Args:
        s (str): A string of a timestamp e.g. "HH:MM:SS"

    Returns:
        int: the hour of the timestamp
    """
    parts = s.split(":")
    assert len(parts) == 3
    hour = int(parts[0])
    if hour >= 24:
        hour -= 24
    return hour


def format_dates_hours(data: GTFSFeed) -> GTFSFeed:
    """ Convert string dates to actual datetimes in calendar.txt and
        calendar_dates.txt
    Args:
        data (GTFSFeed): GTFS data from CTA

    Returns:
        GTFSFeed: GTFS data with datetimes and arrival and departue hours.
    """

    data.calendar["start_date_dt"] = data.calendar["start_date"].apply(
        lambda x: pendulum.from_format(x, "YYYYMMDD")
    )
    data.calendar["end_date_dt"] = data.calendar["end_date"].apply(
        lambda x: pendulum.from_format(x, "YYYYMMDD")
    )
    data.calendar_dates["date_dt"] = data.calendar_dates["date"].apply(
        lambda x: pendulum.from_format(x, "YYYYMMDD")
    )

    # extract hour from stop_times timestamps
    data.stop_times["arrival_hour"] = data.stop_times.arrival_time.apply(
        lambda x: get_hour(x)
    )
    data.stop_times["departure_hour"] = data.stop_times.departure_time.apply(
        lambda x: get_hour(x)
    )

    return data


class ScheduleSummarizer:
    def __init__(self,
                 cache_manager: CacheManager,
                 gtfs_fetcher: GTFSFetcher,
                 schedule_feed_info : ScheduleFeedInfo):
        self.cache_manager = cache_manager
        self.gtfs_fetcher = gtfs_fetcher
        self.schedule_feed_info = schedule_feed_info

    def start_date(self):
        return pendulum.parse(self.schedule_feed_info.feed_start_date)

    def end_date(self):
        return pendulum.parse(self.schedule_feed_info.feed_end_date)

    def schedule_version(self):
        return self.schedule_feed_info.schedule_version

    def get_route_daily_summary(self):
        trip_summary = self.make_trip_summary()
        route_daily_summary = self.summarize_date_rt(trip_summary)
        route_daily_summary['version'] = self.schedule_feed_info.schedule_version
        return route_daily_summary

    def make_trip_summary(self) -> pd.DataFrame:
        """Create a summary of trips with one row per date

        Args:
            data (GTFSFeed): GTFS data from CTA
            feed_start_date (datetime): Date from which this feed is valid (inclusive).
                Defaults to None
            feed_end_date (datetime): Date until which this feed is valid (inclusive).
                Defaults to None

        Returns:
            pd.DataFrame: A DataFrame with each trip that occurred per row.
        """
        data = self.download_and_extract()
        data = format_dates_hours(data)

        # construct a datetime index that has every day between calendar start and
        # end
        calendar_date_range = pd.DataFrame(
            pd.date_range(
                min(data.calendar.start_date_dt),
                max(data.calendar.end_date_dt)
            ),
            columns=["raw_date"],
        )

        # cross join calendar index with actual calendar to get all combos of
        # possible dates & services
        calendar_cross = calendar_date_range.merge(data.calendar, how="cross")

        # extract day of week from date index date
        calendar_cross["dayofweek"] = calendar_cross["raw_date"].dt.dayofweek

        # take wide calendar data (one col per day of week) and make it long (one
        # row per day of week)
        actual_service = calendar_cross.melt(
            id_vars=[
                "raw_date",
                "start_date_dt",
                "end_date_dt",
                "start_date",
                "end_date",
                "service_id",
                "dayofweek",
            ],
            var_name="cal_dayofweek",
            value_name="cal_val",
        )

        # map the calendar input strings to day of week integers to align w pandas
        # dayofweek output
        actual_service["cal_daynum"] = (
            actual_service["cal_dayofweek"].str.title().map(
                dict(zip(calendar.day_name, range(7)))
            )
        )
        # now check for rows that "work"
        # i.e., the day of week matches between datetime index & calendar input
        # and the datetime index is between the calendar row's start and end dates
        actual_service = actual_service[
            (actual_service.dayofweek == actual_service.cal_daynum)
            & (actual_service.start_date_dt <= actual_service.raw_date)
            & (actual_service.end_date_dt >= actual_service.raw_date)
        ]

        # now merge in calendar dates to the datetime index to get overrides
        actual_service = actual_service.merge(
            data.calendar_dates,
            how="outer",
            left_on=["raw_date", "service_id"],
            right_on=["date_dt", "service_id"],
        )

        # now add a service happened flag for dates where the schedule
        # indicates that this service occurred
        # i.e.: calendar has a service indicator of 1 and there's no
        # exception type from calendar_dates
        # OR calendar_dates has exception type of 1
        # otherwise no service
        # https://stackoverflow.com/questions/21415661/logical-operators-for-boolean-indexing-in-pandas
        actual_service["service_happened"] = (
            (actual_service["cal_val"] == "1")
            & (actual_service["exception_type"].isnull())
        ) | (actual_service["exception_type"] == "1")

        # now fill in rows where calendar_dates had a date outside the bounds of
        # the datetime index, so raw_date is always populated
        actual_service["raw_date"] = actual_service["raw_date"].fillna(
            actual_service["date_dt"]
        )

        # filter to only rows where service occurred
        service_happened = actual_service[actual_service.service_happened]

        # join trips to only service that occurred
        trips_happened = data.trips.merge(
            service_happened, how="left", on="service_id")

        # get only the trip / hour combos that actually occurred
        trip_stop_hours = data.stop_times.drop_duplicates(
            ["trip_id", "arrival_hour"]
        )
        # now join
        # result has one row per date + row from trips.txt (incl. route) + hour
        trip_summary = trips_happened.merge(
            trip_stop_hours, how="left", on="trip_id")

        # filter to only the rows for the period where this specific feed version was in effect
        trip_summary = trip_summary.loc[
            (trip_summary['raw_date'] >= self.start_date())
            & (trip_summary['raw_date'] <= self.end_date()), :]

        return trip_summary

    def download_and_extract(self) -> GTFSFeed:
        """Download a zipfile of GTFS data for a given version_id,
            extract data, and format date column.

        Args:
            version_id (str): The version of the GTFS schedule data to download. Defaults to None
                If version_id is None, data will be downloaded from the CTA directly (transitchicag.com)
                instead of transitfeeds.com

        Returns:
            GTFSFeed: A GTFSFeed object with formated dates
        """
        assert self.schedule_feed_info is not None
        cta_gtfs = zipfile.ZipFile(self.gtfs_fetcher.retrieve_file(self.schedule_feed_info))
        version_id = self.schedule_feed_info.schedule_version
        data = GTFSFeed.extract_data(cta_gtfs, version_id=version_id)
        data = format_dates_hours(data)
        return data

    @staticmethod
    def group_trips(
        trip_summary: pd.DataFrame,
            groupby_vars: list) -> pd.DataFrame:
        """Generate summary grouped by groupby_vars

        Args:
            trip_summary (pd.DataFrame): A DataFrame of one trip per row i.e.
                the output of the make_trip_summary function.
            groupby_vars (list): Variables to group by.

        Returns:
            pd.DataFrame: A DataFrame with the trip count by groupby_vars e.g.
                route and date.
        """
        if trip_summary.empty:
            return pd.DataFrame()
        trip_summary = trip_summary.copy()
        summary = (
            trip_summary.groupby(by=groupby_vars)
            ["trip_id"]
            .nunique()
            .reset_index()
        )

        summary.rename(
            columns={
                "trip_id": "trip_count",
                "raw_date": "date"},
            inplace=True
        )
        summary.date = summary.date.dt.date
        return summary

    @staticmethod
    def summarize_date_rt(trip_summary: pd.DataFrame) -> pd.DataFrame:
        """Summarize trips by date and route

        Args:
            trip_summary (pd.DataFrame): a summary of trips with one row per date.
                Output of the make_trip_summary function.

        Returns:
            pd.DataFrame: A DataFrame grouped by date and route
        """
        trip_summary = trip_summary.copy()
        groupby_vars = ["raw_date", "route_id"]

        # group to get trips by date by route
        route_daily_summary = ScheduleSummarizer.group_trips(
            trip_summary,
            groupby_vars=groupby_vars,
        )

        return route_daily_summary


def make_linestring_of_points(
        sub_df: pd.DataFrame) -> shapely.geometry.LineString:
    """Draw a linestring from a DataFrame of points on a route

    Args:
        sub_df (pd.DataFrame): shapes data from CTA grouped by shape_id.

    Returns:
        shapely.geometry.LineString: A Shape constructed
            from points by shape_id.
    """
    sub_df = sub_df.copy()
    sorted_df = sub_df.sort_values(by="shape_pt_sequence")
    return shapely.geometry.LineString(list(sorted_df["pt"]))


<<<<<<< HEAD
=======
def download_cta_zip() -> Tuple[zipfile.ZipFile, BytesIO]:
    """Download CTA schedule data from transitchicago.com

    Returns:
        zipfile.ZipFile: A zipfile of the latest GTFS schedule data from transitchicago.com
    """
    logger.info('Downloading CTA data')
    zip_bytes_io = BytesIO(
            requests.get("https://www.transitchicago.com/downloads/sch_data/google_transit.zip"
            ).content
        )
    CTA_GTFS = zipfile.ZipFile(zip_bytes_io)
    logging.info('Download complete')
    return CTA_GTFS, zip_bytes_io
 


def download_zip(version_id: str) -> zipfile.ZipFile:
    """Download a version schedule from transitfeeds.com

    Args:
        version_id (str): The version schedule in the form
            of a date e.g. YYYYMMDD

    Returns:
        zipfile.ZipFile: A zipfile for the CTA version id.
    """
    logger.info('Downloading CTA data')
    CTA_GTFS = zipfile.ZipFile(
        CacheManager(verbose=True).retrieve(
            "transitfeeds_schedules",
            f"{version_id}.zip",
            f"https://transitfeeds.com/p/chicago-transit-authority/165/{version_id}/download"
        )
    )
    logging.info('Download complete')
    return CTA_GTFS


def download_extract_format(version_id: str = None) -> GTFSFeed:
    """Download a zipfile of GTFS data for a given version_id,
        extract data, and format date column.

    Args:
        version_id (str): The version of the GTFS schedule data to download. Defaults to None
            If version_id is None, data will be downloaded from the CTA directly (transitchicag.com)
            instead of transitfeeds.com

    Returns:
        GTFSFeed: A GTFSFeed object with formated dates
    """
    if version_id is None:
        CTA_GTFS, _ = download_cta_zip()
    else:
        CTA_GTFS = download_zip(version_id)
    data = GTFSFeed.extract_data(CTA_GTFS, version_id=version_id)
    data = format_dates_hours(data)
    return data


>>>>>>> fbe836e8
def main() -> geopandas.GeoDataFrame:
    """Download data from CTA, construct shapes from shape data,
    and save to geojson file

    Returns:
        geopandas.GeoDataFrame: DataFrame with route shapes
    """
    indexer = ScheduleIndexer(CacheManager(),5, 2022)
    schedule_list = indexer.get_schedules()

    # Get the latest version
    latest = schedule_list[-1]
    provider = ScheduleSummarizer(latest)

    data = provider.download_and_extract()

    # check that there are no dwell periods that cross hour boundary
    cross_hr_bndary = (
        data.stop_times[data.stop_times.arrival_hour !=
                        data.stop_times.departure_hour]
    )
    if not cross_hr_bndary.empty:
        logging.warn(
            f"There are dwell periods that cross "
            f"the hour boundary. See {cross_hr_bndary}")

    # ## Most common shape by route

    # get trip count by route, direction, shape id
    trips_by_rte_direction = (
        data.trips.groupby(["route_id", "shape_id", "direction"])["trip_id"]
        .count()
        .reset_index()
    )

    # keep only most common shape id by route, direction
    # follow: https://stackoverflow.com/a/54041328
    most_common_shapes = trips_by_rte_direction.sort_values(
        "trip_id").drop_duplicates(["route_id", "direction"], keep="last")

    # get additional route attributes
    most_common_shapes = most_common_shapes.merge(
        data.routes, how="left", on="route_id"
    )

    # make shapely points
    # https://www.geeksforgeeks.org/apply-function-to-every-row-in-a-pandas-dataframe/
    data.shapes["pt"] = data.shapes.apply(
        lambda row: shapely.geometry.Point(
            (float(row["shape_pt_lon"]), float(row["shape_pt_lat"]))
        ),
        axis=1,
    )

    data.shapes["shape_pt_sequence"] = pd.to_numeric(
        data.shapes["shape_pt_sequence"])

    # construct sorted list of shapely points
    # custom aggregation function: https://stackoverflow.com/a/10964938
    constructed_shapes = (data.shapes.groupby("shape_id").apply(
        make_linestring_of_points).reset_index())

    # merge in the other route attributes
    final = most_common_shapes.merge(
        constructed_shapes, how="left", on="shape_id")

    # make a "geometry" column for geopandas
    final["geometry"] = final[0]

    # construct the geopandas geodataframe
    final_gdf = geopandas.GeoDataFrame(data=final)

    # drop the column that's a list of shapely points
    final_gdf = final_gdf.drop(0, axis=1)

    # https://gis.stackexchange.com/questions/11910/meaning-of-simplifys-tolerance-parameter
    final_gdf["geometry"] = final_gdf["geometry"].simplify(0.0001)

    save_path = (
        Path(__file__).parent.parent / "data_output" / "scratch" /
        f"route_shapes_simplified_linestring"
        f"_{pendulum.now().strftime('%Y-%m-%d-%H:%M:%S')}.geojson"
    )
    with open(str(save_path), "w") as f:
        f.write(final_gdf.loc[(final_gdf["route_type"] == "3")].to_json())

    logging.info(f'geojson saved to {save_path}')

    return final_gdf


if __name__ == "__main__":
    main()<|MERGE_RESOLUTION|>--- conflicted
+++ resolved
@@ -21,16 +21,12 @@
 import pendulum
 import shapely
 import geopandas
-
-<<<<<<< HEAD
+from tqdm import tqdm
+
 from data_analysis.cache_manager import CacheManager
 from data_analysis.gtfs_fetcher import GTFSFetcher, ScheduleFeedInfo
 from data_analysis.schedule_manager import GTFSFeed, ScheduleIndexer
-=======
-from tqdm import tqdm
 from scrape_data.scrape_schedule_versions import create_schedule_list
-from data_analysis.cache_manager import CacheManager
->>>>>>> fbe836e8
 
 
 logger = logging.getLogger()
@@ -321,69 +317,6 @@
     return shapely.geometry.LineString(list(sorted_df["pt"]))
 
 
-<<<<<<< HEAD
-=======
-def download_cta_zip() -> Tuple[zipfile.ZipFile, BytesIO]:
-    """Download CTA schedule data from transitchicago.com
-
-    Returns:
-        zipfile.ZipFile: A zipfile of the latest GTFS schedule data from transitchicago.com
-    """
-    logger.info('Downloading CTA data')
-    zip_bytes_io = BytesIO(
-            requests.get("https://www.transitchicago.com/downloads/sch_data/google_transit.zip"
-            ).content
-        )
-    CTA_GTFS = zipfile.ZipFile(zip_bytes_io)
-    logging.info('Download complete')
-    return CTA_GTFS, zip_bytes_io
- 
-
-
-def download_zip(version_id: str) -> zipfile.ZipFile:
-    """Download a version schedule from transitfeeds.com
-
-    Args:
-        version_id (str): The version schedule in the form
-            of a date e.g. YYYYMMDD
-
-    Returns:
-        zipfile.ZipFile: A zipfile for the CTA version id.
-    """
-    logger.info('Downloading CTA data')
-    CTA_GTFS = zipfile.ZipFile(
-        CacheManager(verbose=True).retrieve(
-            "transitfeeds_schedules",
-            f"{version_id}.zip",
-            f"https://transitfeeds.com/p/chicago-transit-authority/165/{version_id}/download"
-        )
-    )
-    logging.info('Download complete')
-    return CTA_GTFS
-
-
-def download_extract_format(version_id: str = None) -> GTFSFeed:
-    """Download a zipfile of GTFS data for a given version_id,
-        extract data, and format date column.
-
-    Args:
-        version_id (str): The version of the GTFS schedule data to download. Defaults to None
-            If version_id is None, data will be downloaded from the CTA directly (transitchicag.com)
-            instead of transitfeeds.com
-
-    Returns:
-        GTFSFeed: A GTFSFeed object with formated dates
-    """
-    if version_id is None:
-        CTA_GTFS, _ = download_cta_zip()
-    else:
-        CTA_GTFS = download_zip(version_id)
-    data = GTFSFeed.extract_data(CTA_GTFS, version_id=version_id)
-    data = format_dates_hours(data)
-    return data
-
-
->>>>>>> fbe836e8
 def main() -> geopandas.GeoDataFrame:
     """Download data from CTA, construct shapes from shape data,
     and save to geojson file
